<?xml version="1.0"?>
<?xml-model href="http://download.ros.org/schema/package_format3.xsd" schematypens="http://www.w3.org/2001/XMLSchema"?>
<package format="3">
  <name>driving_environment_analyzer</name>
  <version>0.1.0</version>
  <description>The driving_environment_analyzer package</description>

  <maintainer email="satoshi.ota@tier4.jp">Satoshi Ota</maintainer>

  <license>Apache License 2.0</license>

  <author email="satoshi.ota@tier4.jp">Satoshi Ota</author>

  <buildtool_depend>ament_cmake_auto</buildtool_depend>
  <buildtool_depend>autoware_cmake</buildtool_depend>

  <depend>autoware_adapi_v1_msgs</depend>
  <depend>autoware_behavior_path_planner_common</depend>
  <depend>autoware_lane_departure_checker</depend>
  <depend>autoware_perception_msgs</depend>
  <depend>autoware_planning_msgs</depend>
  <depend>autoware_route_handler</depend>
  <depend>autoware_vehicle_msgs</depend>
  <depend>geometry_msgs</depend>
  <depend>interpolation</depend>
  <depend>lanelet2_extension</depend>
  <depend>libboost-dev</depend>
  <depend>libqt5-core</depend>
  <depend>libqt5-gui</depend>
  <depend>libqt5-widgets</depend>
  <depend>motion_utils</depend>
  <depend>qtbase5-dev</depend>
  <depend>rclcpp</depend>
  <depend>rclcpp_components</depend>
  <depend>rosbag2_cpp</depend>
  <depend>rviz_common</depend>
  <depend>rviz_default_plugins</depend>
  <depend>sensor_msgs</depend>
  <depend>signal_processing</depend>
  <depend>tf2</depend>
  <depend>tf2_eigen</depend>
  <depend>tf2_geometry_msgs</depend>
  <depend>tf2_msgs</depend>
  <depend>tf2_ros</depend>
  <depend>tier4_autoware_utils</depend>
  <depend>tier4_planning_msgs</depend>
<<<<<<< HEAD
=======
  <depend>tier4_rtc_msgs</depend>
>>>>>>> 41854488
  <depend>visualization_msgs</depend>

  <export>
    <build_type>ament_cmake</build_type>
    <rviz plugin="${prefix}/plugins/plugin_description.xml"/>
  </export>
</package><|MERGE_RESOLUTION|>--- conflicted
+++ resolved
@@ -44,10 +44,7 @@
   <depend>tf2_ros</depend>
   <depend>tier4_autoware_utils</depend>
   <depend>tier4_planning_msgs</depend>
-<<<<<<< HEAD
-=======
   <depend>tier4_rtc_msgs</depend>
->>>>>>> 41854488
   <depend>visualization_msgs</depend>
 
   <export>
